<?php
$di->params['Aura\Sql\ConnectionFactory'] = array(
    'forge' => $di->getForge(),
    'map'   => array(
        'mysql'         => 'Aura\Sql\Connection\Mysql',
        'sqlsrv'        => 'Aura\Sql\Connection\Sqlsrv',
        'sqlsrv_denali' => 'Aura\Sql\Connection\SqlsrvDenali',
    ),
);

<<<<<<< HEAD
$di->params['Aura\Sql\ConnectionManager']['default'] = array(
    'type'     => 'mysql',
    'dsn'      => array(
        'host' => 'localhost',
        'dbname' => 'test',
=======
$di->params['Aura\Sql\ConnectionManager'] = array(
    'factory' => $di->lazyNew('Aura\Sql\ConnectionFactory'),
    'default' => array(
        'adapter'  => 'mysql',
        'dsn'      => array(
            'host' => 'localhost',
        ),
        'username' => 'your_username',
        'password' => 'your_password',
>>>>>>> a6ef1a92
    ),
);

$di->params['Aura\Sql\Connection\AbstractConnection'] = array(
    'signal' => $di->lazyGet('signal_manager'),
);

$di->set('sql_connection_manager', function() use ($di) {
    return $di->newInstance('Aura\Sql\ConnectionManager');
});<|MERGE_RESOLUTION|>--- conflicted
+++ resolved
@@ -8,13 +8,6 @@
     ),
 );
 
-<<<<<<< HEAD
-$di->params['Aura\Sql\ConnectionManager']['default'] = array(
-    'type'     => 'mysql',
-    'dsn'      => array(
-        'host' => 'localhost',
-        'dbname' => 'test',
-=======
 $di->params['Aura\Sql\ConnectionManager'] = array(
     'factory' => $di->lazyNew('Aura\Sql\ConnectionFactory'),
     'default' => array(
@@ -24,7 +17,6 @@
         ),
         'username' => 'your_username',
         'password' => 'your_password',
->>>>>>> a6ef1a92
     ),
 );
 
